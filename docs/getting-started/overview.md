--- conflicted
+++ resolved
@@ -45,17 +45,10 @@
 
 ## What you can do on Cardano today
 - You can send and receive [native tokens](../native-tokens/overview), including ada.
-<<<<<<< HEAD
-- You can issue [native tokens](../native-tokens/overview) and [NFTs](../native-tokens/create-nfts).
-- You can add [metadata to transactions](../transaction-metadata/overview) to give transactions a story, a background, or even an identity. 
-- You can prove the existence of a file, text, or any other data at a specific point in time with [transaction metadata](../transaction-metadata/overview). You can even use transaction metadata to validate and verify external physical products and genuine articles.
-- You can [set up, manage and maintain a stake pool](../stake-pool-operation/overview) on Cardano.
-=======
 - You can issue [native tokens](../native-tokens/overview) and [NFTs](../native-tokens/minting-nfts).
 - You can add [metadata to transactions](../transaction-metadata/overview) to give transactions a story, a background or even an identity. 
 - You can prove the existence of a file, text or any other data at a specific point in time with [transaction metadata](../transaction-metadata/overview). You can even use transaction metadata to validate and verify external physical products and genuine articles.
 - You can [setup, manage and maintain a stake pool](../stake-pool-operation/overview) on Cardano.
->>>>>>> c75b64f1
 - You can delegate your ada to one of the [existing pools](../../showcase?tags=pooltool) and earn rewards.
 - You can [vote with your ada](../funding/overview) to distribute over a billion dollars worth of ada from the treasury to fund community-driven proposals on Project Catalyst.
 - You can earn ada rewards by voting on proposals. 
