--- conflicted
+++ resolved
@@ -24,11 +24,7 @@
 ## What you need to bring
 To get the most out of the Cardano Developer Portal, you should  have programming experience and a basic understanding of blockchain concepts such as nodes, blocks, signatures, transactions, keys, and hashes. 
 
-<<<<<<< HEAD
-In case you are unfamiliar with these terms, start with the [stake pool course](../stake-pool-operation/overview#stake-pool-course), even if you don't want to run a stake pool. The [course](../stake-pool-operation/overview#stake-pool-course) will help you understand basic concepts.
-=======
-If you are unfamiliar with these terms, start with the [stake pool course](../stake-pool-course/overview). The [course](../stake-pool-course/overview) will help you understand basic concepts, even if you don't want to run a stake pool. 
->>>>>>> 690d2b3c
+If you are unfamiliar with these terms, start with the [stake pool course](../stake-pool-operation/overview#stake-pool-course)). It will help you understand basic concepts, even if you don't want to run a stake pool. 
 
 ## Cardano is different 
 If you have experience with other smart contract platforms and want to start building on Cardano, it is vital to know its differences:
