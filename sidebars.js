--- conflicted
+++ resolved
@@ -24,14 +24,11 @@
     ],
     "Discover Native Tokens": [
       "native-tokens/overview",
-<<<<<<< HEAD
       "native-tokens/minting",
       "native-tokens/minting_nfts",
       "native-tokens/metadata-registry",
-=======
       "native-tokens/create-nfts",
->>>>>>> 613d7014
-      "native-tokens/submit-entry-to-cardano-token-registry",
+      "native-tokens/submit-entry-to-cardano-token-registry"
     ],
     "Fund a Project": ["funding/overview", "funding/dcfund", "funding/cfund"],
     "Operate a Stake Pool": [
