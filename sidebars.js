--- conflicted
+++ resolved
@@ -96,11 +96,8 @@
       "smart-contracts/overview",
       "smart-contracts/marlowe",
       "smart-contracts/plutus",
-<<<<<<< HEAD
       "smart-contracts/aiken",   
-=======
       "smart-contracts/eopsin",
->>>>>>> 24966e44
     ],
     "Be Part of the Governance": [
       "governance/overview",
