--- conflicted
+++ resolved
@@ -556,19 +556,20 @@
     tags: ["nft"],
   },
   {
-<<<<<<< HEAD
-    title: "Kryptoids",
-    description:
-      "Legendary Creatures on the Cardano Blockchain!",
-    preview: require("./showcase/kryptoids.png"),
-    website: "https://kryptoids.monster",
-=======
     title: "DEADPXLZ",
     description:
       "The first interactive NFT collectibles on the Cardano blockchain.",
     preview: require("./showcase/deadpxlz.png"),
     website: "https://pxlz.org",
->>>>>>> 3b0d1ad5
+    source: null,
+    tags: ["nft"],
+  },
+  {
+    title: "Kryptoids",
+    description:
+      "Legendary creatures on the Cardano blockchain!",
+    preview: require("./showcase/kryptoids.png"),
+    website: "https://kryptoids.monster",
     source: null,
     tags: ["nft"],
   },
