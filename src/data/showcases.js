--- conflicted
+++ resolved
@@ -594,7 +594,6 @@
     tags: ["nft"],
   },
   {
-<<<<<<< HEAD
     title: "JES-Art",
     description:
       "16 year old female fine art NFTs on the Cardano blockchain!",
@@ -602,8 +601,8 @@
     website: "https://www.jes-art.com",
     source: null,
     tags: ["nft"],
-  },  
-=======
+  },
+  {
     title: "Stellar Hood",
     description:
       "Space, the final frontier: Discover and study the stars and planets in our galaxy, our Stellar Hood, as 3d interactive NFTs which are coded directly onto the Cardano blockchain! Customize your solar systems on the interactive map.",
@@ -657,7 +656,6 @@
     source: null,
     tags: ["tokens", "nft"],
   },
->>>>>>> 6805c359
 ];
 
 export const TagList = Object.keys(Tags);
