--- conflicted
+++ resolved
@@ -584,16 +584,15 @@
     tags: ["nft"],
   },
   {
-<<<<<<< HEAD
     title: "Stellar Hood",
     description:
-      "Explore the first 100% on-chain (no ipfs) NFT on the Cardano blockchain. Next generation technology and interactive user experience.",
+      "Explore one of the first 100% on-chain (no ipfs) NFT on the Cardano blockchain. Next generation technology and interactive user experience.",
     preview: require("./showcase/stellarhood.png"),
     website: "https://stellarhood.com",
     source: null,
     tags: ["nft"],
-  }
-=======
+  },
+  {
     title: "Nami",
     description:
       "Nami was developed by Berry Pool. A browser based wallet extension to also interact with Cardano from any website.",
@@ -629,7 +628,6 @@
     source: null,
     tags: ["tokens", "nft"],
   },
->>>>>>> 6ecdca4b
 ];
 
 export const TagList = Object.keys(Tags);
