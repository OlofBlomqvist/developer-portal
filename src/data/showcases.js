/*
 * ADD YOUR PROJECT TO THE CARDANO DEVELOPER PORTAL SHOWCASE:
 *
 * Requirements for adding your project to our showcase:
 * - It must be built on Cardano and have a real use case. For example, a forum where 
 *   people can talk about Cardano is great, but nothing for this showcase section.
 * - It needs to run on Cardano mainnet.
 * - It needs to have enough community reputation.
 * - It needs to provide a unique value from existing showcase items. (we can't list 
 *   thousands of NFT or native tokens with the current UI)
 * - It has a stable domain name. (a random Netlify/Vercel domain is not allowed, no 
 *   URL shortener, no app store links, or similar)
 * - The GitHub account that adds the project must not be new. 
 * - The GitHub account must have a history/or already be known in the Cardano community.
 *
 *
 * Instructions:
 * - Add your project in the json array below
 * - Add a local image preview (decent screenshot or logo of your project)
 *
 * The image must be added to the GitHub repository, and use `require("image")`
 */

import React from "react";
import { sortBy, difference } from "../utils/jsUtils";

// List of available tags. The tag should be singular and the label in plural. (PLEASE DO NOT ADD NEW TAGS)
export const Tags = {
  // PLEASE DO NOT USE THIS TAG: we choose the features projects (process TBD)
  featured: {
    label: "Featured",
    description:
      "Our favorite Cardano projects that you must absolutely check-out.",
    icon: <>⭐️</>,
  },

  // Analytics
  analytics: {
    label: "Analytics",
    description: "Tools that provide special insights related to Cardano.",
    icon: null,
  },

  // Cardano Block Explorers
  explorer: {
    label: "Block Explorers",
    description:
      "Block explorers are browsers for the Cardano blockchain. They can display the contents of individual blocks and transactions.",
    icon: null,
  },

  // Educational
  educational: {
    label: "Educational",
    description:
      "Educational projects that will help you onboarding to Cardano.",
    icon: null,
  },
 
  // Games
  game: {
    label: "Games",
    description: "Games on the Cardano blockchain.",
    icon: null,
  },

  // Gateways
  gateway: {
    label: "Gateways",
    description: "Payment Gateway Providers.",
    icon: null,
  },

  // For open-source sites, a link to the source code is required
  opensource: {
    label: "Open-Source",
    description: "Open-Source sites can be useful for inspiration.",
    icon: null,
  },

  // Pool Tools
  pooltool: {
    label: "Pool Tools",
    description:
      "Pool tools provide delegates with the necessary tools to find a good pool.",
    icon: null,
  },

  // Meta data projects
  metadata: {
    label: "Metadata",
    description: "Transaction metadata",
    icon: null,
  },

  // Native tokens related projects
  tokens: {
    label: "Native Tokens",
    description: "Native Tokens",
    icon: null,
  },

  // NFT projects
  nft: {
    label: "NFT",
    description: "Non-Fungible Token (NFT)",
    icon: null,
  },

  // Wallets
  wallet: {
    label: "Wallets",
    description:
      "Cardano wallets store the public and/or private keys to access and manage your funds.",
    icon: null,
  },
};

// Add your project to (THE END OF) this list.
// Please don't add the "featured"-tag yourself.
// Provide pure NFT projects only get the tag NFT, not "tokens"
const Showcases = [
  {
    title: "Cardano Kidz",
    description:
      "Some of the very first, if not the first minted (born) on the Cardano blockchain in lovely design.",
    preview: require("./showcase/cardanokidz.png"),
    website: "https://www.cardanokidz.com",
    source: null,
    tags: ["nft"],
  },
  {
    title: "Cardano Wall",
    description:
      "Demonstrates serveral use cases for transaction metdata. You can sign messages and create proof of existence for files.",
    preview: require("./showcase/cardanowall.png"),
    website: "https://cardanowall.com/en/explore/",
    source: null,
    tags: ["featured", "metadata"],
  },
  {
    title: "NFT Maker",
    description:
      "Create your own NFT by uploading an image and paying some ada.",
    preview: require("./showcase/nft-maker.png"),
    website: "https://www.nft-maker.io",
    source: null,
    tags: ["featured", "tokens", "nft"],
  },
  {
    title: "SpaceBudz",
    description:
      "The first full on-chain NFT platform on Cardano consisting of 10,000 unique little astronauts.",
    preview: require("./showcase/spacebudz.png"),
    website: "https://spacebudz.io",
    source: null,
    tags: ["nft"],
  },
  {
    title: "ADAex",
    description:
      "A classic block explorer that also offers a Cardano rich list.",
    preview: require("./showcase/adaex.png"),
    website: "https://adaex.org",
    source: null,
    tags: ["explorer"],
  },
  {
    title: "AdaStat",
    description:
      "The browser, inconspicuous at first glance, offers a great many statistics and insights.",
    preview: require("./showcase/adastat.png"),
    website: "https://adastat.net",
    source: null,
    tags: ["explorer"],
  },
  {
    title: "Cardano Explorer",
    description:
      "The Cardano explorer built by IOHK, one of the founding entities of Cardano.",
    preview: require("./showcase/cardanoexplorer.png"),
    website: "https://explorer.cardano.org",
    source: null,
    tags: ["explorer"],
  },
  {
    title: "Cardano Scan",
    description:
      "A combination of block explorer and pool tool, uses it's own implementation of db-sync.",
    preview: require("./showcase/cardanoscan.png"),
    website: "https://cardanoscan.io/",
    source: null,
    tags: ["explorer"],
  },
  {
    title: "Pool PM",
    description:
      "Block explorer that brought out a new, refreshing concept to visualize transactions.",
    preview: require("./showcase/poolpm.png"),
    website: "https://pool.pm",
    source: null,
    tags: ["explorer"],
  },
  {
    title: "Adafolio",
    description:
      "Adafolio provides a place to create and share multi-delegation portfolios.",
    preview: require("./showcase/adafolio.png"),
    website: "https://adafolio.com",
    source: null,
    tags: ["pooltool"],
  },
  {
    title: "Adapools",
    description:
      "Was one of the first pool tools and was always further developed.",
    preview: require("./showcase/adapools.png"),
    website: "https://adapools.org/",
    source: null,
    tags: ["pooltool", "analytics"],
  },
  {
    title: "PoolTool",
    description:
      "One of the most feature-rich, unbiased pool tools. Also offers a native app.",
    preview: require("./showcase/pooltool.png"),
    website: "https://pooltool.io",
    source: null,
    tags: ["pooltool", "analytics"],
  },
  {
    title: "AdaLite",
    description:
      "AdaLite was developed by vacuumlabs, they were also responsible for the Cardano Ledger app and won the crypto puzzle at the IOHK Summit 2019.",
    preview: require("./showcase/adalite.png"),
    website: "https://adalite.io",
    source: null,
    tags: ["wallet"],
  },
  {
    title: "Atomic Wallet",
    description:
      "Multi-cryptocurrency wallet that supports Cardano. During the integration they contributed code to the Cardano Rust library.",
    preview: require("./showcase/atomicwallet.png"),
    website: "https://atomicwallet.io",
    source: null,
    tags: ["wallet"],
  },
  {
    title: "Daedalus",
    description:
      "Daedalus is a full node and developed by IOHK, one of the founding entities of Cardano.",
    preview: require("./showcase/daedalus.png"),
    website: "https://daedaluswallet.io",
    source: "https://github.com/input-output-hk/daedalus",
    tags: ["wallet", "opensource", "featured"],
  },
  {
    title: "Yoroi",
    description:
      "Yoroi is a lightweight node and developed by EMURGO, one of the founding entities of Cardano.",
    preview: require("./showcase/yoroi.png"),
    website: "https://yoroi-wallet.com",
    source: "https://github.com/Emurgo/yoroi-frontend",
    tags: ["wallet", "opensource"],
  },
  {
    title: "Crypto Mage",
    description: "This game centered around incredible wizards who create magic, increase their skills, find totems, learn craft, complete quests, and much more.",
    preview: require("./showcase/cryptomage.png"),
    website: "https://cryptomage.net",
    source: null,
    tags: ["featured", "nft", "game"],
  },
  {
    title: "Cardano Warriors",
    description: "The retro RPG NFT Collection minted in Cardano Blockchain.",
    preview: require("./showcase/cardanowarriors.png"),
    website: "https://www.cardanowarriors.io",
    source: null,
    tags: ["nft", "game"],
  },
  {
    title: "Native Tokens",
    description: "Provides insights into native tokens on Cardano mainnet.",
    preview: require("./showcase/nativetokens.png"),
    website: "https://nativetokens.da.iogservices.io",
    source: null,
    tags: ["tokens", "analytics"],
  },
  {
    title: "Cardano Cubes & Blockemon",
    description: "Play Blockemon and have your moves quickly verified by, and forever stored on Cardano.",
    preview: require("./showcase/cardanocubes.png"),
    website: "https://cardanocubes.com",
    source: null,
    tags: ["nft", "game"],
  },
  {
    title: "Cardano Assets",
    description: "Overview of native tokens on Cardano.",
    preview: require("./showcase/cardanoassets.png"),
    website: "https://cardanoassets.com",
    source: null,
    tags: ["tokens", "analytics"],
  },
  {
    title: "NFTea",
    description: "Sometimes all you need is a good cup of NFTea.",
    preview: require("./showcase/nftea.png"),
    website: "https://cardanonftea.com",
    source: null,
    tags: ["nft"],
  },
  {
    title: "Cardano Bits",
    description: "The first eight bit pixel art on Cardano.",
    preview: require("./showcase/cardanobits.png"),
    website: "https://cardanobits.art",
    source: null,
    tags: ["nft"],
  },
  {
    title: "Crypto Knitties",
    description:
      "Adorable, cuddly and unique, CryptoKnitties are collectable knitted NFT companions for your Cardano wallet.",
    preview: require("./showcase/cryptoknitties.png"),
    website: "https://adaknitties.com",
    source: null,
    tags: ["nft"],
  },
  {
    title: "Cardano Updates",
    description:
      "Follow the development of Cardano in real time without the hassle of GitHub.",
    preview: require("./showcase/cardanoupdates.png"),
    website: "https://cardanoupdates.com",
    source: null,
    tags: ["analytics"],
  },
  {
    title: "Pool Stats",
    description: "Pool tool and insights visualized by heat maps.",
    preview: require("./showcase/poolstats.png"),
    website: "https://poolstats.org",
    source: null,
    tags: ["pooltool", "analytics"],
  },
  {
    title: "Ada Tools",
    description:
      "Visualizes the nodes on a globe and also provides various tools.",
    preview: require("./showcase/adatools.png"),
    website: "https://adatools.io/hologram",
    source: null,
    tags: ["pooltool", "analytics", "tokens"],
  },
  {
    title: "See Ada",
    description:
      "This project tracks the controlled stake of the top pool operators and monitors decentralization.",
    preview: require("./showcase/seeada.png"),
    website: "https://seeada.org",
    source: null,
    tags: ["analytics"],
  },
  {
    title: "Cardano Blockchain Insights",
    description:
      "A Google Data Studio dashboard that visualizes many Cardano on-chain metrics.",
    preview: require("./showcase/cardano-blockchain-insights.png"),
    website:
      "https://datastudio.google.com/u/0/reporting/3136c55b-635e-4f46-8e4b-b8ab54f2d460/page/k5r9B",
    source: null,
    tags: ["analytics"],
  },
  {
    title: "Xhibit",
    description:
      "Create your own NFT or look into recently minted NFTs on Cardano.",
    preview: require("./showcase/xhibit.png"),
    website: "https://xhibit.io",
    source: null,
    tags: ["tokens", "nft"],
  },
  {
    title: "Token Tool",
    description: "Keep track of native tokens on testnet and mainnet.",
    preview: require("./showcase/tokentool.png"),
    website: "https://tokentool.io",
    source: null,
    tags: ["tokens"],
  },
  {
    title: "Transaction Meta Data Browser",
    description:
      "Browse and search different types of transaction metadata on Cardano.",
    preview: require("./showcase/transaction-meta-data-browser.png"),
    website: "https://bi.stakepoolcentral.com/transactiondata",
    source: null,
    tags: ["featured", "metadata"],
  },
  {
    title: "PoolTool Mobile",
    description:
      "Explore Cardano, track your rewards and get notified to take action on certain events.",
    preview: require("./showcase/pooltoolmobile.png"),
    website: "https://pooltool.io/mobile",
    source: null,
    tags: ["featured", "pooltool", "analytics"],
  },
  {
    title: "Rewards Calendar",
    description:
      "Shows the epochs and rewards in a calendar.",
    preview: require("./showcase/rewardscalendar.png"),
    website: "https://dbooster.io/calendar",
    source: null,
    tags: ["featured", "analytics"],
  },
  {
    title: "NOWPayments",
    description:
      "Payment gateway provider to accept ada payments and ada donations.",
    preview: require("./showcase/nowpayments.png"),
    website: "https://nowpayments.io",
    source: null,
    tags: ["featured", "gateway"],
  },
  {
    title: "Coti adaPay",
    description:
      "Payment gateway provider to accept ada payments and ada donations.",
    preview: require("./showcase/cotiadapay.png"),
    website: "https://adapay.coti.io",
    source: null,
    tags: ["gateway"],
  },
  {
    title: "Gimbalabs",
    description:
      "Gimbalabs is a collaborative community and space where dApps and OpenSource tools are developed in the \"Playground\" (Project-Based Learning experiences). All are welcome to join every Tuesday at 4pm UTC!",
    preview: require("./showcase/gimbalabs.png"),
    website: "https://gimbalabs.com",
    source: "https://gitlab.com/gimbalabs",
    tags: ["featured", "educational", "opensource"],
  },
  {
    title: "ccwallet.io",
    description:
      "The alternative Cardano light wallet in the browser. Aims to add features most requested by the Cardano community.",
    preview: require("./showcase/ccwallet.png"),
    website: "https://ccwallet.io",
    source: null,
    tags: ["wallet"],
  },
  {
    title: "Jetchicken",
    description:
      "From the guys who brought you spacecoins, comes jetchickens. A collectible trading card game on the Cardano.",
    preview: require("./showcase/jetchicken.png"),
    website: "https://jetchicken.io",
    source: null,
    tags: ["nft"],
  },
  {
    title: "unsigned_algorithms",
    description:
      "The first algorithmically generated art living on Cardano.",
    preview: require("./showcase/unsigned-algorithms.png"),
    website: "https://www.unsigs.com",
    source: null,
    tags: ["nft"],
  },
  {
    title: "ADA Dolls",
    description:
      "There are 10,000 unique dolls. These will be randomly generated from a possible outcome of 1,000,000 doll combinations.",
    preview: require("./showcase/ada-dolls.png"),
    website: "https://adadolls.com",
    source: null,
    tags: ["nft"],
  },
  {
    title: "ADA Monsterz",
    description:
      "Collect. Trade. Share. Have Fun!",
    preview: require("./showcase/ada-monsterz.png"),
    website: "https://adamonsterz.com",
    source: null,
    tags: ["nft"],
  },
  {
    title: "Canuckz NFTs",
    description:
      "Limited Edition Collectibles on the Cardano Blockchain.",
    preview: require("./showcase/canuckz.png"),
    website: "https://canuckz-nft.io",
    source: null,
    tags: ["nft"],
  },
  {
    title: "Cardacity",
    description:
      "Your city is coming to Cardano.",
    preview: require("./showcase/cardacity.png"),
    website: "https://carda.city",
    source: null,
    tags: ["nft"],
  },
  {
    title: "Cardano Gods",
    description:
      "Behold the mighty Cardano Gods. A full on-chain NFT art project on Cardano network.",
    preview: require("./showcase/cardano-gods.png"),
    website: "https://cardanogods.com",
    source: null,
    tags: ["nft"],
  },
  {
    title: "Cardano Idols",
    description:
      "Tributes to our Cardano idols.",
    preview: require("./showcase/cardano-idols.png"),
    website: "https://www.cardanoidols.com",
    source: null,
    tags: ["nft"],
  },
  {
    title: "Cardinos",
    description:
      "Cardinos were born from a late night conversation about how simply awesome Dinosaurs and NFTs are.",
    preview: require("./showcase/cardinos.png"),
    website: "https://cardinos.io",
    source: null,
    tags: ["nft"],
  },
  {
    title: "Clay Mates",
    description:
      "Of clay - duh! Collectibles brought to life and re-homed on the Cardano blockchain.",
    preview: require("./showcase/clay-mates.png"),
    website: "https://www.claymates.org",
    source: null,
    tags: ["nft"],
  },
  {
    title: "Crypto Doggies",
    description:
      "Collect, trade, have fun, save real dogs!",
    preview: require("./showcase/crypto-doggies.png"),
    website: "https://cryptodoggies.org",
    source: null,
    tags: ["nft"],
  },
  {
    title: "The Hoskinsons",
    description:
      "The Hoskinsons is an original NFT collection commemorating the founders, developers, and personalities of the Cardano platform.",
    preview: require("./showcase/the-hoskinsons.png"),
    website: "https://thehoskinsons.com",
    source: null,
    tags: ["nft"],
  },
  {
    title: "DEADPXLZ",
    description:
      "The first interactive NFT collectibles on the Cardano blockchain.",
    preview: require("./showcase/deadpxlz.png"),
    website: "https://pxlz.org",
    source: null,
    tags: ["nft"],
  },
  {
    title: "Kryptoids",
    description:
      "Legendary creatures on the Cardano blockchain!",
    preview: require("./showcase/kryptoids.png"),
    website: "https://kryptoids.monster",
    source: null,
    tags: ["nft"],
  },
  {
    title: "Nami",
    description:
      "Nami was developed by Berry Pool. A browser based wallet extension to also interact with Cardano from any website.",
    preview: require("./showcase/namiwallet.png"),
    website: "https://namiwallet.io",
    source: "https://github.com/Berry-Pool/nami-wallet",
    tags: ["wallet", "opensource", "nft"],
  },
  {
<<<<<<< HEAD
    title: "Cardano Waves",
    description:
      "The largest collection of real-time charts for the Cardano network and community.",
    preview: require("./showcase/cardano-waves.png"),
    website: "https://cardanowaves.com",
    source: null,
    tags: ["analytics"],
  },
  {
    title: "Cardano Alerts",
    description:
      "Get wallet notifications or keep tabs on your Cardano stake pool with real time alerts.",
    preview: require("./showcase/cardano-alerts.png"),
    website: "https://cardanoalerts.com",
    source: null,
    tags: ["pooltool"],
=======
    title: "Metro Mermaids NFT Maker",
    description:
      "Mint and Burn NFTs",
    preview: require("./showcase/metromermaids.png"),
    website: "https://mint.metromermaids.com",
    source: null,
    tags: ["tokens", "nft"],
>>>>>>> 4672a57a
  },
];

export const TagList = Object.keys(Tags);
function sortShowcases() {
  let result = Showcases;
  // Sort by site name
  result = sortBy(result, (showcase) => showcase.title.toLowerCase());
  // Sort by featured tag, featured first
  result = sortBy(result, (showcase) => !showcase.tags.includes("featured"));
  return result;
}

export const SortedShowcases = sortShowcases();

// Fail-fast on common errors
function ensureShowcaseValid(showcase) {
  function checkFields() {
    const keys = Object.keys(showcase);
    const validKeys = [
      "title",
      "description",
      "preview",
      "website",
      "source",
      "tags",
    ];
    const unknownKeys = difference(keys, validKeys);
    if (unknownKeys.length > 0) {
      throw new Error(
        `Site contains unknown attribute names=[${unknownKeys.join(",")}]`
      );
    }
  }

  function checkTitle() {
    if (!showcase.title) {
      throw new Error("Site title is missing");
    }
  }

  function checkDescription() {
    if (!showcase.description) {
      throw new Error("Site description is missing");
    }
  }

  function checkWebsite() {
    if (!showcase.website) {
      throw new Error("Site website is missing");
    }
    const isHttpUrl =
      showcase.website.startsWith("http://") ||
      showcase.website.startsWith("https://");
    if (!isHttpUrl) {
      throw new Error(
        `Site website does not look like a valid url: ${showcase.website}`
      );
    }
  }

  function checkPreview() {
    if (
      !showcase.preview ||
      (showcase.preview instanceof String &&
        (showcase.preview.startsWith("http") ||
          showcase.preview.startsWith("//")))
    ) {
      throw new Error(
        `Site has bad image preview=[${showcase.preview}].\nThe image should be hosted on the Developer Portal GitHub, and not use remote HTTP or HTTPS URLs`
      );
    }
  }

  function checkTags() {
    if (
      !showcase.tags ||
      !(showcase.tags instanceof Array) ||
      showcase.tags.includes("")
    ) {
      throw new Error(`Bad showcase tags=[${JSON.stringify(showcase.tags)}]`);
    }
    const unknownTags = difference(showcase.tags, TagList);
    if (unknownTags.length > 0) {
      throw new Error(
        `Unknown tags=[${unknownTags.join(
          ","
        )}\nThe available tags are ${TagList.join(",")}`
      );
    }
  }

  function checkOpenSource() {
    if (typeof showcase.source === "undefined") {
      throw new Error(
        "The source attribute is required.\nIf your Cardano project is not open-source, please make it explicit with 'source: null'"
      );
    } else {
      const hasOpenSourceTag = showcase.tags.includes("opensource");
      if (showcase.source === null && hasOpenSourceTag) {
        throw new Error(
          "You can't add the opensource tag to a site that does not have a link to source code."
        );
      } else if (showcase.source && !hasOpenSourceTag) {
        throw new Error(
          "For open-source sites, please add the 'opensource' tag."
        );
      }
    }
  }

  try {
    checkFields();
    checkTitle();
    checkDescription();
    checkWebsite();
    checkPreview();
    checkTags();
    checkOpenSource();
  } catch (e) {
    throw new Error(
      `Showcase site with title=${showcase.title} contains errors:\n${e.message}`
    );
  }
}

Showcases.forEach(ensureShowcaseValid);<|MERGE_RESOLUTION|>--- conflicted
+++ resolved
@@ -590,7 +590,6 @@
     tags: ["wallet", "opensource", "nft"],
   },
   {
-<<<<<<< HEAD
     title: "Cardano Waves",
     description:
       "The largest collection of real-time charts for the Cardano network and community.",
@@ -607,7 +606,8 @@
     website: "https://cardanoalerts.com",
     source: null,
     tags: ["pooltool"],
-=======
+  },
+  {
     title: "Metro Mermaids NFT Maker",
     description:
       "Mint and Burn NFTs",
@@ -615,7 +615,6 @@
     website: "https://mint.metromermaids.com",
     source: null,
     tags: ["tokens", "nft"],
->>>>>>> 4672a57a
   },
 ];
 
